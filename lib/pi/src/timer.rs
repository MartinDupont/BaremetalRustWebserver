--- conflicted
+++ resolved
@@ -46,13 +46,8 @@
 
 /// Spins until `t` duration have passed.
 pub fn spin_sleep(t: Duration) {
-<<<<<<< HEAD
-    unimplemented!()
-}
-=======
     let timer = Timer::new();
     let current_time = timer.read();
     let target_time = current_time.checked_add(t).expect("Duration addition failed");
     while timer.read() <= target_time {}
-}
->>>>>>> f3b749ae
+}