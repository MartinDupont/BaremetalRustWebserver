--- conflicted
+++ resolved
@@ -4,11 +4,8 @@
 #![feature(asm)]
 #![feature(global_asm)]
 #![feature(optin_builtin_traits)]
-<<<<<<< HEAD
-=======
 #![feature(ptr_internals)]
 #![feature(raw_vec_internals)]
->>>>>>> d166b03a
 #![cfg_attr(not(test), no_std)]
 #![cfg_attr(not(test), no_main)]
 #![feature(raw_vec_internals)]
@@ -20,14 +17,10 @@
 pub mod console;
 pub mod mutex;
 pub mod shell;
-<<<<<<< HEAD
-pub mod allocator;
-=======
 pub mod param;
 pub mod process;
 pub mod traps;
 pub mod vm;
->>>>>>> d166b03a
 
 use console::kprintln;
 
@@ -35,11 +28,6 @@
 use shim::io::Write;
 use shim::io::Read;
 use allocator::Allocator;
-<<<<<<< HEAD
-
-#[cfg_attr(not(test), global_allocator)]
-pub static ALLOCATOR: Allocator = Allocator::uninitialized();
-=======
 use fs::FileSystem;
 use process::GlobalScheduler;
 use traps::irq::Irq;
@@ -51,7 +39,6 @@
 pub static SCHEDULER: GlobalScheduler = GlobalScheduler::uninitialized();
 pub static VMM: VMManager = VMManager::uninitialized();
 pub static IRQ: Irq = Irq::uninitialized();
->>>>>>> d166b03a
 
 fn kmain() -> ! {
     unsafe {
