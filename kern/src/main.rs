#![feature(alloc_error_handler)]
#![feature(const_fn)]
#![feature(decl_macro)]
#![feature(asm)]
#![feature(global_asm)]
#![feature(optin_builtin_traits)]
#![feature(raw_vec_internals)]
#![cfg_attr(not(test), no_std)]
#![cfg_attr(not(test), no_main)]

#[cfg(not(test))]
mod init;

extern crate alloc;

pub mod allocator;
pub mod console;
pub mod fs;
pub mod mutex;
pub mod shell;

use console::kprintln;

<<<<<<< HEAD
use allocator::Allocator;
use fs::FileSystem;

#[cfg_attr(not(test), global_allocator)]
pub static ALLOCATOR: Allocator = Allocator::uninitialized();
pub static FILESYSTEM: FileSystem = FileSystem::uninitialized();

fn kmain() -> ! {
    unsafe {
        ALLOCATOR.initialize();
        FILESYSTEM.initialize();
    }

    kprintln!("Welcome to cs3210!");
    shell::shell("> ");
=======
use pi::uart::uart_io;
use shim::io::Write;
use shim::io::Read;
// FIXME: You need to add dependencies here to
// test your drivers (Phase 2). Add them as needed.

fn kmain() -> ! {
    let mut mini_uart = uart_io::MiniUart::new();
    let mut buf = [0u8; 1];
    loop {
        let result = mini_uart.read(&mut buf);
        match result {
            Ok(x) => { mini_uart.write(&buf); }
            Err(_) => {}
        }
    }
>>>>>>> f3b749ae
}<|MERGE_RESOLUTION|>--- conflicted
+++ resolved
@@ -4,40 +4,18 @@
 #![feature(asm)]
 #![feature(global_asm)]
 #![feature(optin_builtin_traits)]
-#![feature(raw_vec_internals)]
 #![cfg_attr(not(test), no_std)]
 #![cfg_attr(not(test), no_main)]
 
 #[cfg(not(test))]
 mod init;
 
-extern crate alloc;
-
-pub mod allocator;
 pub mod console;
-pub mod fs;
 pub mod mutex;
 pub mod shell;
 
 use console::kprintln;
 
-<<<<<<< HEAD
-use allocator::Allocator;
-use fs::FileSystem;
-
-#[cfg_attr(not(test), global_allocator)]
-pub static ALLOCATOR: Allocator = Allocator::uninitialized();
-pub static FILESYSTEM: FileSystem = FileSystem::uninitialized();
-
-fn kmain() -> ! {
-    unsafe {
-        ALLOCATOR.initialize();
-        FILESYSTEM.initialize();
-    }
-
-    kprintln!("Welcome to cs3210!");
-    shell::shell("> ");
-=======
 use pi::uart::uart_io;
 use shim::io::Write;
 use shim::io::Read;
@@ -54,5 +32,4 @@
             Err(_) => {}
         }
     }
->>>>>>> f3b749ae
 }