--- conflicted
+++ resolved
@@ -1,9 +1,5 @@
 use shim::io;
-<<<<<<< HEAD
-use stack_vec::StackVec;
-=======
 use shim::path::{Path, PathBuf, Component};
->>>>>>> 92480c9e
 
 use fat32::traits::FileSystem;
 use fat32::traits::{Dir, Entry, File};
@@ -59,57 +55,17 @@
     }
 }
 
-<<<<<<< HEAD
-/// Starts a shell using `prefix` as the prefix for each line. This function
-/// never returns.
-pub fn  shell(prefix: &str) -> () {
-    const CMD_LEN: usize = 512;
-    const ARG_LEN: usize = 64;
-    kprintln!();
-    kprintln!("======================================================================");
-    kprintln!("                           Welcome to my OS                           ");
-    kprintln!("======================================================================");
-    kprintln!();
-    'outer: loop {
-        let mut cmd_buf = [0u8; CMD_LEN];
-        let mut arg_buf = [""; ARG_LEN];
-
-        kprint!("{}", prefix);
-
-        let mut i = 0;
-        'cmd: loop {
-            if i == CMD_LEN {
-                kprintln!();
-                kprintln!("command length exceeds {}", CMD_LEN);
-                break 'cmd;
-            }
-
-            let byte = CONSOLE.lock().read_byte();
-            if byte == b'\n' || byte == b'\r' {
-                kprint!("\n");
-                let cmd_result = str::from_utf8(&cmd_buf[0..i]);
-                if let Ok(cmd) = cmd_result {
-                    match Command::parse(cmd, &mut arg_buf) { // enter
-                        Err(Error::Empty) => {}
-                        Err(Error::TooManyArgs) => {
-                            kprintln!("error: too many arguments");
-                        }
-                        Ok(cmd) => {
-                            let result = process_command(cmd);
-                            if result.is_none() {
-                                break 'outer
-=======
 
 struct Shell {
     cwd: PathBuf,
 }
 
 impl Shell {
-    pub fn new() -> Shell {
+pub fn  new() -> Shell {
         Shell { cwd: PathBuf::from("/") }
     }
 
-    fn _shell(&mut self, prefix: &str) -> ! {
+    fn _shell(&mut self, prefix: &str) -> () {
         const CMD_LEN: usize = 512;
         const ARG_LEN: usize = 64;
         kprintln!();
@@ -117,9 +73,9 @@
         kprintln!("                           Welcome to my OS                           ");
         kprintln!("======================================================================");
         kprintln!();
-        loop {
-            let mut cmd_buf = [0u8; CMD_LEN];
-            let mut arg_buf = [""; ARG_LEN];
+        'outer: loop {
+        let mut cmd_buf = [0u8; CMD_LEN];
+        let mut arg_buf = [""; ARG_LEN];
 
             kprint!("{} {}", self.cwd.to_str().unwrap(), prefix);
 
@@ -143,7 +99,6 @@
                             }
                             Ok(cmd) => {
                                 self.process_command(cmd);
->>>>>>> 92480c9e
                             }
                         }
                         break 'cmd;
@@ -184,7 +139,44 @@
             "ls" => { self.ls(cmd.args) }
             "cd" => { self.cd(cmd.args) }
             "cat" => { self.cat(cmd.args) }
-            "" => {
+            "exit" => {
+            return None;
+        }
+        "sleep" => {
+            if cmd.args.len() != 2 {
+                kprintln!("Accepts exactly one argument");
+                return Some(())
+            }
+            let millis = u64::from_str_radix(cmd.args[1], 10);
+            match millis {
+                Err(e) => {
+                    kprintln!("{}", e)
+                },
+                Ok(ms) => {
+                    let duration = Duration::from_millis(ms);
+                    let result = kernel_api::syscall::sleep(duration);
+                    match result {
+                        Err(e) => kprintln!("{:?}", e),
+                        Ok(d) => kprintln!("{}", d.as_millis()),
+                    };
+                }
+            }
+        }
+        "mem" => {
+            let mem = cmd.args[1];
+            let my_int = u64::from_str_radix(mem.trim_start_matches("0x"), 16);
+            match my_int {
+                Ok(mem_address) => {
+                    let value = unsafe { &mut *(mem_address as *mut [u32; 8]) };
+                    kprintln!("{:X?}", value)
+                },
+                Err(e) => {
+                    kprintln!("{}", e)
+                }
+
+            }
+        }
+        "" => {
                 kprintln!();
             }
             _ => {
@@ -260,47 +252,6 @@
                 args.insert(0, arg);
             }
         }
-<<<<<<< HEAD
-        "exit" => {
-            return None;
-        }
-        "sleep" => {
-            if cmd.args.len() != 2 {
-                kprintln!("Accepts exactly one argument");
-                return Some(())
-            }
-            let millis = u64::from_str_radix(cmd.args[1], 10);
-            match millis {
-                Err(e) => {
-                    kprintln!("{}", e)
-                },
-                Ok(ms) => {
-                    let duration = Duration::from_millis(ms);
-                    let result = kernel_api::syscall::sleep(duration);
-                    match result {
-                        Err(e) => kprintln!("{:?}", e),
-                        Ok(d) => kprintln!("{}", d.as_millis()),
-                    };
-                }
-            }
-        }
-        "mem" => {
-            let mem = cmd.args[1];
-            let my_int = u64::from_str_radix(mem.trim_start_matches("0x"), 16);
-            match my_int {
-                Ok(mem_address) => {
-                    let value = unsafe { &mut *(mem_address as *mut [u32; 8]) };
-                    kprintln!("{:X?}", value)
-                },
-                Err(e) => {
-                    kprintln!("{}", e)
-                }
-
-            }
-        }
-        "" => {
-            kprintln!();
-=======
 
         let ls_dir = |path: &PathBuf| {
             match FILESYSTEM.open(path) {
@@ -333,7 +284,6 @@
             for arg in args {
                 ls_dir(&self.get_entry(arg));
             }
->>>>>>> 92480c9e
         }
     }
 
